--- conflicted
+++ resolved
@@ -27,13 +27,8 @@
     "<#{extension? ? 'extend' : 'def'} tag='#{tag}'#{' polymorphic' if polymorphic?}#{' for=\'' + for_type + '\'' if for_type}>"
   end
   
-<<<<<<< HEAD
   def short_def_line
-    "<#{tag}#{' for=\'' + for_type[0..15] + '\'' if for_type}>"
-=======
-  def name
     "<#{tag}#{' for=\'' + for_type + '\'' if for_type}>"
->>>>>>> cf86cf34
   end
   
   def all_attributes
